--- conflicted
+++ resolved
@@ -5,17 +5,10 @@
 
 -export([init/2]).
 
-<<<<<<< HEAD
 init(Req0, Opts) ->
 	Method = cowboy_req:method(Req0),
-	#{echo := Echo} = cowboy_req:match_qs([echo], Req0),
+	#{echo := Echo} = cowboy_req:match_qs([{echo, [], undefined}], Req0),
 	Req = echo(Method, Echo, Req0),
-=======
-init(Req, Opts) ->
-	Method = cowboy_req:method(Req),
-	#{echo := Echo} = cowboy_req:match_qs([{echo, [], undefined}], Req),
-	echo(Method, Echo, Req),
->>>>>>> 35934c6e
 	{ok, Req, Opts}.
 
 echo(<<"GET">>, undefined, Req) ->
